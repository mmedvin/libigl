--- conflicted
+++ resolved
@@ -153,12 +153,8 @@
 		DOWNLOAD_DIR ${LIBIGL_EXTERNAL}/.cache/test_data
 		QUIET
 		GIT_REPOSITORY https://github.com/libigl/libigl-tests-data
-<<<<<<< HEAD
-		GIT_TAG        bdb158c9695d5932bb6fc1cde078d8210bb13436
+		GIT_TAG        c81bb3b3db4cfd78bac6d359d845c45bc1059c9a
 		${LIBIGL_EXTRA_OPTIONS}
-=======
-		GIT_TAG        c81bb3b3db4cfd78bac6d359d845c45bc1059c9a
->>>>>>> e4d513a0
 	)
 endfunction()
 
