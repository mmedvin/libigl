--- conflicted
+++ resolved
@@ -81,10 +81,6 @@
   target_compile_definitions(igl_common INTERFACE -DNOMINMAX)
 endif()
 
-<<<<<<< HEAD
-# Generate position independent code
-set_target_properties(igl_common PROPERTIES INTERFACE_POSITION_INDEPENDENT_CODE ON)
-=======
 ### Set compiler flags for building the tests on Windows with Visual Studio
 include(LibiglWindows)
 
@@ -97,7 +93,6 @@
   set(CMAKE_CXX_FLAGS "${CMAKE_CXX_FLAGS} -fPIC")
   set(CMAKE_C_FLAGS "${CMAKE_C_FLAGS} -fPIC")
 endif()
->>>>>>> a3f24062
 
 # Eigen
 if(TARGET Eigen3::Eigen)
