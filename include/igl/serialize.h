// This file is part of libigl, a simple c++ geometry processing library.
//
// Copyright (C) 2014 Christian Schüller <schuellchr@gmail.com>
//
// This Source Code Form is subject to the terms of the Mozilla Public License
// v. 2.0. If a copy of the MPL was not distributed with this file, You can
// obtain one at http://mozilla.org/MPL/2.0/.
#ifndef IGL_SERIALIZE_H
#define IGL_SERIALIZE_H

// -----------------------------------------------------------------------------
// Functions to save and load a serialization of fundamental c++ data types to
// and from a binary file. STL containers, Eigen matrix types and nested data
// structures are also supported. To serialize a user defined class implement
// the interface Serializable or SerializableBase.
//
// See also: xml/serialize_xml.h
// -----------------------------------------------------------------------------
// TODOs:
// * arbitrary pointer graph structures
// -----------------------------------------------------------------------------

// Known issues: This is not written in libigl-style so it isn't (easily)
// "dualized" into the static library.
//

#include <type_traits>
#include <iostream>
#include <fstream>
#include <cstdint>
#include <numeric>
#include <vector>
#include <set>
#include <map>
#include <memory>
#include <cstdint>

#include <Eigen/Dense>
#include <Eigen/Sparse>

#include "igl_inline.h"

// non-intrusive serialization helper macros

#define SERIALIZE_TYPE(Type,Params) \
namespace igl { namespace serialization { \
  void _serialization(bool s,Type& obj,std::vector<char>& buffer) {Params} \
  template<> inline void serialize(const Type& obj,std::vector<char>& buffer) { \
    _serialization(true,const_cast<Type&>(obj),buffer); \
    } \
  template<> inline void deserialize(Type& obj,const std::vector<char>& buffer) { \
    _serialization(false,obj,const_cast<std::vector<char>&>(buffer)); \
    } \
}}

<<<<<<< HEAD
#define SERIALIZE_MEMBER(Object) igl::serializer(s,obj.Object,std::string(#Object),buffer);
#define SERIALIZE_MEMBER_NAME(Object,Name) igl::serializer(s,obj.Object,std::string(Name),buffer);
=======
#define SERIALIZE_TYPE_SOURCE(Type,Params) \
namespace igl { namespace serialization { \
  void _serialization(bool s,Type& obj,std::vector<char>& buffer) {Params} \
  void _serialize(const Type& obj,std::vector<char>& buffer) { \
    _serialization(true,const_cast<Type&>(obj),buffer); \
    } \
  void _deserialize(Type& obj,const std::vector<char>& buffer) { \
    _serialization(false,obj,const_cast<std::vector<char>&>(buffer)); \
    } \
}}

#define SERIALIZE_MEMBER(Object) ::igl::serializer(s,obj.Object,std::string(#Object),buffer);
#define SERIALIZE_MEMBER_NAME(Object,Name) ::igl::serializer(s,obj.Object,std::string(Name),buffer);
>>>>>>> de44f040

namespace igl
{
  struct IndexedPointerBase;

  // Serializes the given object either to a file or to a provided buffer
  // Templates:
  //   T  type of the object to serialize
  // Inputs:
  //   obj        object to serialize
  //   objectName unique object name,used for the identification
  //   overwrite  set to true to overwrite an existing file
  //   filename   name of the file containing the serialization
  // Outputs:
  //   buffer     binary serialization
  //
  template <typename T>
  inline bool serialize(const T& obj,const std::string& filename);
  template <typename T>
  inline bool serialize(const T& obj,const std::string& objectName,const std::string& filename,bool overwrite = false);
  template <typename T>
  inline bool serialize(const T& obj,const std::string& objectName,std::vector<char>& buffer);
  template <typename T>
  inline bool serialize(const T& obj,const std::string& objectName,std::vector<char>& buffer);

  // Deserializes the given data from a file or buffer back to the provided object
  //
  // Templates:
  //   T  type of the object to serialize
  // Inputs:
  //   buffer     binary serialization
  //   objectName unique object name, used for the identification
  //   filename   name of the file containing the serialization
  // Outputs:
  //   obj        object to load back serialization to
  //
  template <typename T>
  inline bool deserialize(T& obj,const std::string& filename);
  template <typename T>
  inline bool deserialize(T& obj,const std::string& objectName,const std::string& filename);
  template <typename T>
  inline bool deserialize(T& obj,const std::string& objectName,const std::vector<char>& buffer);

  // Wrapper to expose both, the de- and serialization as one function
  //
  template <typename T>
  inline bool serializer(bool serialize,T& obj,const std::string& filename);
  template <typename T>
  inline bool serializer(bool serialize,T& obj,const std::string& objectName,const std::string& filename,bool overwrite = false);
  template <typename T>
  inline bool serializer(bool serialize,T& obj,const std::string& objectName,std::vector<char>& buffer);

  // User defined types have to either overload the function igl::serialization::serialize()
  // and igl::serialization::deserialize() for their type (non-intrusive serialization):
  //
  // namespace igl { namespace serialization
  // {
  //   template<>
  //   inline void serialize(const UserType& obj,std::vector<char>& buffer) {
  //     ::igl::serialize(obj.var,"var",buffer);
  //   }
  //
  //   template<>
  //   inline void deserialize(UserType& obj,const std::vector<char>& buffer) {
  //     ::igl::deserialize(obj.var,"var",buffer);
  //   }
  // }}
  //
  // or use this macro for convenience:
  //
  // SERIALIZE_TYPE(UserType,
  //   SERIALIZE_MEMBER(var)
  // )
  //
  // or to derive from the class Serializable and add their the members
  // in InitSerialization like the following:
  //
  // class UserType : public igl::Serializable {
  //
  //   int var;
  //
  //   void InitSerialization() {
  //     this->Add(var,"var");
  //   }
  // };

  // Base interface for user defined types
  struct SerializableBase
  {
    virtual void Serialize(std::vector<char>& buffer) const = 0;
    virtual void Deserialize(const std::vector<char>& buffer) = 0;
  };

  // Convenient interface for user defined types
  class Serializable: public SerializableBase
  {
  private:

    template <typename T>
    struct SerializationObject : public SerializableBase
    {
      bool Binary;
      std::string Name;
      std::unique_ptr<T> Object;

      void Serialize(std::vector<char>& buffer) const override {
        igl::serialize(*Object,Name,buffer);
      }

      void Deserialize(const std::vector<char>& buffer) override {
        igl::deserialize(*Object,Name,buffer);
      }
    };

    mutable bool initialized;
    mutable std::vector<SerializableBase*> objects;

  public:

    // Override this function to add your member variables which should be serialized
    inline virtual void InitSerialization() = 0;

    // Following functions can be overridden to handle the specific events.
    // Return false to prevent the de-/serialization of an object.
    inline virtual bool PreSerialization() const;
    inline virtual void PostSerialization() const;
    inline virtual bool PreDeserialization();
    inline virtual void PostDeserialization();

    // Default implementation of SerializableBase interface
    inline void Serialize(std::vector<char>& buffer) const override final;
    inline void Deserialize(const std::vector<char>& buffer) override final;

    // Default constructor, destructor, assignment and copy constructor
    inline Serializable();
    inline Serializable(const Serializable& obj);
    inline ~Serializable();
    inline Serializable& operator=(const Serializable& obj);

    // Use this function to add your variables which should be serialized
    template <typename T>
    inline void Add(T& obj,std::string name,bool binary = false);
  };

  // structure for pointer handling
  struct IndexedPointerBase
  {
    enum { BEGIN,END } Type;
    size_t Index;
  };
  template<typename T>
  struct IndexedPointer: public IndexedPointerBase
  {
    const T* Object;
  };

  // internal functions
  namespace serialization
  {
    // compile time type checks
    template <typename T>
    struct is_stl_container { static const bool value = false; };
    template <typename T1,typename T2>
    struct is_stl_container<std::pair<T1,T2> > { static const bool value = true; };
    template <typename T1,typename T2>
    struct is_stl_container<std::vector<T1,T2> > { static const bool value = true; };
    template <typename T>
    struct is_stl_container<std::set<T> > { static const bool value = true; };
    template <typename T1,typename T2>
    struct is_stl_container<std::map<T1,T2> > { static const bool value = true; };

    template <typename T>
    struct is_eigen_type { static const bool value = false; };
    template <typename T,int R,int C,int P,int MR,int MC>
    struct is_eigen_type<Eigen::Matrix<T,R,C,P,MR,MC> > { static const bool value = true; };
    template <typename T,int P,typename I>
    struct is_eigen_type<Eigen::SparseMatrix<T,P,I> > { static const bool value = true; };

    template <typename T>
    struct is_smart_ptr { static const bool value = false; };
    template <typename T>
    struct is_smart_ptr<std::shared_ptr<T> > { static const bool value = true; };
    template <typename T>
    struct is_smart_ptr<std::unique_ptr<T> > { static const bool value = true; };
    template <typename T>
    struct is_smart_ptr<std::weak_ptr<T> > { static const bool value = true; };

    template <typename T>
    struct is_serializable {
      static const bool value = std::is_fundamental<T>::value || std::is_same<std::string,T>::value || std::is_enum<T>::value || std::is_base_of<SerializableBase,T>::value
        || is_stl_container<T>::value || is_eigen_type<T>::value || std::is_pointer<T>::value || serialization::is_smart_ptr<T>::value;
    };

    // non serializable types
    template <typename T>
    inline typename std::enable_if<!is_serializable<T>::value,size_t>::type getByteSize(const T& obj);
    template <typename T>
    inline typename std::enable_if<!is_serializable<T>::value>::type serialize(const T& obj,std::vector<char>& buffer,std::vector<char>::iterator& iter);
    template <typename T>
    inline typename std::enable_if<!is_serializable<T>::value>::type deserialize(T& obj,std::vector<char>::const_iterator& iter);

    // fundamental types
    template <typename T>
    inline typename std::enable_if<std::is_fundamental<T>::value,size_t>::type getByteSize(const T& obj);
    template <typename T>
    inline typename std::enable_if<std::is_fundamental<T>::value>::type serialize(const T& obj,std::vector<char>& buffer,std::vector<char>::iterator& iter);
    template <typename T>
    inline typename std::enable_if<std::is_fundamental<T>::value>::type deserialize(T& obj,std::vector<char>::const_iterator& iter);

    // std::string
    inline size_t getByteSize(const std::string& obj);
    inline void serialize(const std::string& obj,std::vector<char>& buffer,std::vector<char>::iterator& iter);
    inline void deserialize(std::string& obj,std::vector<char>::const_iterator& iter);

    // enum types
    template <typename T>
    inline typename std::enable_if<std::is_enum<T>::value,size_t>::type getByteSize(const T& obj);
    template <typename T>
    inline typename std::enable_if<std::is_enum<T>::value>::type serialize(const T& obj,std::vector<char>& buffer,std::vector<char>::iterator& iter);
    template <typename T>
    inline typename std::enable_if<std::is_enum<T>::value>::type deserialize(T& obj,std::vector<char>::const_iterator& iter);

    // SerializableBase
    template <typename T>
    inline typename std::enable_if<std::is_base_of<SerializableBase,T>::value,size_t>::type getByteSize(const T& obj);
    template <typename T>
    inline typename std::enable_if<std::is_base_of<SerializableBase,T>::value>::type serialize(const T& obj,std::vector<char>& buffer,std::vector<char>::iterator& iter);
    template <typename T>
    inline typename std::enable_if<std::is_base_of<SerializableBase,T>::value>::type deserialize(T& obj,std::vector<char>::const_iterator& iter);

    // stl containers
    // std::pair
    template <typename T1,typename T2>
    inline size_t getByteSize(const std::pair<T1,T2>& obj);
    template <typename T1,typename T2>
    inline void serialize(const std::pair<T1,T2>& obj,std::vector<char>& buffer,std::vector<char>::iterator& iter);
    template <typename T1,typename T2>
    inline void deserialize(std::pair<T1,T2>& obj,std::vector<char>::const_iterator& iter);

    // std::vector
    template <typename T1,typename T2>
    inline size_t getByteSize(const std::vector<T1,T2>& obj);
    template <typename T1,typename T2>
    inline void serialize(const std::vector<T1,T2>& obj,std::vector<char>& buffer,std::vector<char>::iterator& iter);
    template <typename T1,typename T2>
    inline void deserialize(std::vector<T1,T2>& obj,std::vector<char>::const_iterator& iter);
    template <typename T2>
    inline void deserialize(std::vector<bool,T2>& obj,std::vector<char>::const_iterator& iter);

    // std::set
    template <typename T>
    inline size_t getByteSize(const std::set<T>& obj);
    template <typename T>
    inline void serialize(const std::set<T>& obj,std::vector<char>& buffer,std::vector<char>::iterator& iter);
    template <typename T>
    inline void deserialize(std::set<T>& obj,std::vector<char>::const_iterator& iter);

    // std::map
    template <typename T1,typename T2>
    inline size_t getByteSize(const std::map<T1,T2>& obj);
    template <typename T1,typename T2>
    inline void serialize(const std::map<T1,T2>& obj,std::vector<char>& buffer,std::vector<char>::iterator& iter);
    template <typename T1,typename T2>
    inline void deserialize(std::map<T1,T2>& obj,std::vector<char>::const_iterator& iter);

    // Eigen types
    template<typename T,int R,int C,int P,int MR,int MC>
    inline size_t getByteSize(const Eigen::Matrix<T,R,C,P,MR,MC>& obj);
    template<typename T,int R,int C,int P,int MR,int MC>
    inline void serialize(const Eigen::Matrix<T,R,C,P,MR,MC>& obj,std::vector<char>& buffer,std::vector<char>::iterator& iter);
    template<typename T,int R,int C,int P,int MR,int MC>
    inline void deserialize(Eigen::Matrix<T,R,C,P,MR,MC>& obj,std::vector<char>::const_iterator& iter);

    template<typename T,int P,typename I>
    inline size_t getByteSize(const Eigen::SparseMatrix<T,P,I>& obj);
    template<typename T,int P,typename I>
    inline void serialize(const Eigen::SparseMatrix<T,P,I>& obj,std::vector<char>& buffer,std::vector<char>::iterator& iter);
    template<typename T,int P,typename I>
    inline void deserialize(Eigen::SparseMatrix<T,P,I>& obj,std::vector<char>::const_iterator& iter);

    template<typename T,int P>
    inline size_t getByteSize(const Eigen::Quaternion<T,P>& obj);
    template<typename T,int P>
    inline void serialize(const Eigen::Quaternion<T,P>& obj,std::vector<char>& buffer,std::vector<char>::iterator& iter);
    template<typename T,int P>
    inline void deserialize(Eigen::Quaternion<T,P>& obj,std::vector<char>::const_iterator& iter);

    // raw pointers
    template <typename T>
    inline typename std::enable_if<std::is_pointer<T>::value,size_t>::type getByteSize(const T& obj);
    template <typename T>
    inline typename std::enable_if<std::is_pointer<T>::value>::type serialize(const T& obj,std::vector<char>& buffer,std::vector<char>::iterator& iter);
    template <typename T>
    inline typename std::enable_if<std::is_pointer<T>::value>::type deserialize(T& obj,std::vector<char>::const_iterator& iter);

    // std::shared_ptr and std::unique_ptr
    template <typename T>
    inline typename std::enable_if<serialization::is_smart_ptr<T>::value,size_t>::type getByteSize(const T& obj);
    template <typename T>
    inline typename std::enable_if<serialization::is_smart_ptr<T>::value>::type serialize(const T& obj,std::vector<char>& buffer,std::vector<char>::iterator& iter);
    template <template<typename> class T0, typename T1>
    inline typename std::enable_if<serialization::is_smart_ptr<T0<T1> >::value>::type deserialize(T0<T1>& obj,std::vector<char>::const_iterator& iter);

    // std::weak_ptr
    template <typename T>
    inline size_t getByteSize(const std::weak_ptr<T>& obj);
    template <typename T>
    inline void serialize(const std::weak_ptr<T>& obj,std::vector<char>& buffer,std::vector<char>::iterator& iter);
    template <typename T>
    inline void deserialize(std::weak_ptr<T>& obj,std::vector<char>::const_iterator& iter);

    // functions to overload for non-intrusive serialization
    template <typename T>
    inline void serialize(const T& obj,std::vector<char>& buffer);
    template <typename T>
    inline void deserialize(T& obj,const std::vector<char>& buffer);

    // helper functions
    template <typename T>
    inline void updateMemoryMap(T& obj,size_t size);
  }
}

// Always include inlines for these functions

// IMPLEMENTATION

namespace igl
{
  template <typename T>
  inline bool serialize(const T& obj,const std::string& filename)
  {
    return serialize(obj,"obj",filename,true);
  }

  template <typename T>
  inline bool serialize(const T& obj,const std::string& objectName,const std::string& filename,bool overwrite)
  {
    bool success = false;

    std::vector<char> buffer;

    std::ios_base::openmode mode = std::ios::out | std::ios::binary;

    if(overwrite)
      mode |= std::ios::trunc;
    else
      mode |= std::ios::app;

    std::ofstream file(filename.c_str(),mode);

    if(file.is_open())
    {
      serialize(obj,objectName,buffer);

      file.write(&buffer[0],buffer.size());

      file.close();

      success = true;
    }
    else
    {
      std::cerr << "serialization: file " << filename << " not found!" << std::endl;
    }

    return success;
  }

  template <typename T>
  inline bool serialize(const T& obj,const std::string& objectName,std::vector<char>& buffer)
  {
    // serialize object data
    size_t size = serialization::getByteSize(obj);
    std::vector<char> tmp(size);
    auto it = tmp.begin();
    serialization::serialize(obj,tmp,it);

    std::string objectType(typeid(obj).name());
    size_t newObjectSize = tmp.size();
    size_t newHeaderSize = serialization::getByteSize(objectName) + serialization::getByteSize(objectType) + sizeof(size_t);
    size_t curSize = buffer.size();
    size_t newSize = curSize + newHeaderSize + newObjectSize;

    buffer.resize(newSize);

    std::vector<char>::iterator iter = buffer.begin()+curSize;

    // serialize object header (name/type/size)
    serialization::serialize(objectName,buffer,iter);
    serialization::serialize(objectType,buffer,iter);
    serialization::serialize(newObjectSize,buffer,iter);

    // copy serialized data to buffer
    iter = std::copy(tmp.begin(),tmp.end(),iter);

    return true;
  }

  template <typename T>
  inline bool deserialize(T& obj,const std::string& filename)
  {
    return deserialize(obj,"obj",filename);
  }

  template <typename T>
  inline bool deserialize(T& obj,const std::string& objectName,const std::string& filename)
  {
    bool success = false;

    std::ifstream file(filename.c_str(),std::ios::binary);

    if(file.is_open())
    {
      file.seekg(0,std::ios::end);
      std::streamoff size = file.tellg();
      file.seekg(0,std::ios::beg);

      std::vector<char> buffer(size);
      file.read(&buffer[0],size);

      deserialize(obj,objectName,buffer);
      file.close();

      success = true;
    }
    else
    {
      std::cerr << "serialization: file " << filename << " not found!" << std::endl;
    }

    return success;
  }

  template <typename T>
  inline bool deserialize(T& obj,const std::string& objectName,const std::vector<char>& buffer)
  {
    bool success = false;

    // find suitable object header
    auto objectIter = buffer.cend();
    auto iter = buffer.cbegin();
    while(iter != buffer.end())
    {
      std::string name;
      std::string type;
      size_t size;
      serialization::deserialize(name,iter);
      serialization::deserialize(type,iter);
      serialization::deserialize(size,iter);

      if(name == objectName && type == typeid(obj).name())
      {
        objectIter = iter;
        //break; // find first suitable object header
      }

      iter+=size;
    }

    if(objectIter != buffer.end())
    {
      serialization::deserialize(obj,objectIter);
      success = true;
    }
    else
    {
      obj = T();
    }

    return success;
  }

  // Wrapper function which combines both, de- and serialization
  template <typename T>
  inline bool serializer(bool s,T& obj,const std::string& filename)
  {
    return s ? serialize(obj,filename) : deserialize(obj,filename);
  }

  template <typename T>
  inline bool serializer(bool s,T& obj,const std::string& objectName,const std::string& filename,bool overwrite)
  {
    return s ? serialize(obj,objectName,filename,overwrite) : deserialize(obj,objectName,filename);
  }

  template <typename T>
  inline bool serializer(bool s,T& obj,const std::string& objectName,std::vector<char>& buffer)
  {
    return s ? serialize(obj,objectName,buffer) : deserialize(obj,objectName,buffer);
  }

  inline bool Serializable::PreSerialization() const
  {
    return true;
  }

  inline void Serializable::PostSerialization() const
  {
  }

  inline bool Serializable::PreDeserialization()
  {
    return true;
  }

  inline void Serializable::PostDeserialization()
  {
  }

  inline void Serializable::Serialize(std::vector<char>& buffer) const
  {
    if(this->PreSerialization())
    {
      if(initialized == false)
      {
        objects.clear();
        (const_cast<Serializable*>(this))->InitSerialization();
        initialized = true;
      }

      for(const auto& v : objects)
      {
        v->Serialize(buffer);
      }

      this->PostSerialization();
    }
  }

  inline void Serializable::Deserialize(const std::vector<char>& buffer)
  {
    if(this->PreDeserialization())
    {
      if(initialized == false)
      {
        objects.clear();
        (const_cast<Serializable*>(this))->InitSerialization();
        initialized = true;
      }

      for(auto& v : objects)
      {
        v->Deserialize(buffer);
      }

      this->PostDeserialization();
    }
  }

  inline Serializable::Serializable()
  {
    initialized = false;
  }

  inline Serializable::Serializable(const Serializable& obj)
  {
    initialized = false;
    objects.clear();
  }

  inline Serializable::~Serializable()
  {
    initialized = false;
    objects.clear();
  }

  inline Serializable& Serializable::operator=(const Serializable& obj)
  {
    if(this != &obj)
    {
      if(initialized)
      {
        initialized = false;
        objects.clear();
      }
    }
    return *this;
  }

  template <typename T>
  inline void Serializable::Add(T& obj,const std::string name,bool binary)
  {
    auto object = new SerializationObject<T>();
    object->Binary = binary;
    object->Name = name;
    object->Object = std::unique_ptr<T>(&obj);

    objects.push_back(object);
  }

  namespace serialization
  {
    template <typename T>
    inline typename std::enable_if<!is_serializable<T>::value,size_t>::type getByteSize(const T& obj)
    {
      return sizeof(std::vector<char>::size_type);
    }

    template <typename T>
    inline typename std::enable_if<!is_serializable<T>::value>::type serialize(const T& obj,std::vector<char>& buffer,std::vector<char>::iterator& iter)
    {
      // data
      std::vector<char> tmp;
<<<<<<< HEAD
      igl::serialization::serialize<>(obj,tmp);
=======
      serialize<>(obj,tmp);
>>>>>>> de44f040

      // size
      size_t size = buffer.size();
      serialization::serialize(tmp.size(),buffer,iter);
      size_t cur = iter - buffer.begin();

      buffer.resize(size+tmp.size());
      iter = buffer.begin()+cur;
      iter = std::copy(tmp.begin(),tmp.end(),iter);
    }

    template <typename T>
    inline typename std::enable_if<!is_serializable<T>::value>::type deserialize(T& obj,std::vector<char>::const_iterator& iter)
    {
      std::vector<char>::size_type size;
      serialization::deserialize<>(size,iter);

      std::vector<char> tmp;
      tmp.resize(size);
      std::copy(iter,iter+size,tmp.begin());

      deserialize<>(obj,tmp);
      iter += size;
    }

    // fundamental types

    template <typename T>
    inline typename std::enable_if<std::is_fundamental<T>::value,size_t>::type getByteSize(const T& obj)
    {
      return sizeof(T);
    }

    template <typename T>
    inline typename std::enable_if<std::is_fundamental<T>::value>::type serialize(const T& obj,std::vector<char>& buffer,std::vector<char>::iterator& iter)
    {
      //serialization::updateMemoryMap(obj,sizeof(T));
      const uint8_t* ptr = reinterpret_cast<const uint8_t*>(&obj);
      iter = std::copy(ptr,ptr+sizeof(T),iter);
    }

    template <typename T>
    inline typename std::enable_if<std::is_fundamental<T>::value>::type deserialize(T& obj,std::vector<char>::const_iterator& iter)
    {
      uint8_t* ptr = reinterpret_cast<uint8_t*>(&obj);
      std::copy(iter,iter+sizeof(T),ptr);
      iter += sizeof(T);
    }

    // std::string

    inline size_t getByteSize(const std::string& obj)
    {
      return getByteSize(obj.length())+obj.length()*sizeof(uint8_t);
    }

    inline void serialize(const std::string& obj,std::vector<char>& buffer,std::vector<char>::iterator& iter)
    {
      serialization::serialize(obj.length(),buffer,iter);
      for(const auto& cur : obj)
      {
        serialization::serialize(cur,buffer,iter);
      }
    }

    inline void deserialize(std::string& obj,std::vector<char>::const_iterator& iter)
    {
      size_t size;
      serialization::deserialize(size,iter);

      std::string str(size,'\0');
      for(size_t i=0; i<size; ++i)
      {
        serialization::deserialize(str.at(i),iter);
      }

      obj = str;
    }

    // enum types

    template <typename T>
    inline typename std::enable_if<std::is_enum<T>::value,size_t>::type getByteSize(const T& obj)
    {
      return sizeof(T);
    }

    template <typename T>
    inline typename std::enable_if<std::is_enum<T>::value>::type serialize(const T& obj,std::vector<char>& buffer,std::vector<char>::iterator& iter)
    {
      const uint8_t* ptr = reinterpret_cast<const uint8_t*>(&obj);
      iter = std::copy(ptr,ptr+sizeof(T),iter);
    }

    template <typename T>
    inline typename std::enable_if<std::is_enum<T>::value>::type deserialize(T& obj,std::vector<char>::const_iterator& iter)
    {
      uint8_t* ptr = reinterpret_cast<uint8_t*>(&obj);
      std::copy(iter,iter+sizeof(T),ptr);
      iter += sizeof(T);
    }

    // SerializableBase

    template <typename T>
    inline typename std::enable_if<std::is_base_of<SerializableBase,T>::value,size_t>::type getByteSize(const T& obj)
    {
      return sizeof(std::vector<char>::size_type);
    }

    template <typename T>
    inline typename std::enable_if<std::is_base_of<SerializableBase,T>::value>::type serialize(const T& obj,std::vector<char>& buffer,std::vector<char>::iterator& iter)
    {
      // data
      std::vector<char> tmp;
      obj.Serialize(tmp);

      // size
      size_t size = buffer.size();
      serialization::serialize(tmp.size(),buffer,iter);
      size_t cur = iter - buffer.begin();

      buffer.resize(size+tmp.size());
      iter = buffer.begin()+cur;
      iter = std::copy(tmp.begin(),tmp.end(),iter);
    }

    template <typename T>
    inline typename std::enable_if<std::is_base_of<SerializableBase,T>::value>::type deserialize(T& obj,std::vector<char>::const_iterator& iter)
    {
      std::vector<char>::size_type size;
      serialization::deserialize(size,iter);

      std::vector<char> tmp;
      tmp.resize(size);
      std::copy(iter,iter+size,tmp.begin());

      obj.Deserialize(tmp);
      iter += size;
    }

    // STL containers

    // std::pair

    template <typename T1,typename T2>
    inline size_t getByteSize(const std::pair<T1,T2>& obj)
    {
      return getByteSize(obj.first)+getByteSize(obj.second);
    }

    template <typename T1,typename T2>
    inline void serialize(const std::pair<T1,T2>& obj,std::vector<char>& buffer,std::vector<char>::iterator& iter)
    {
      serialization::serialize(obj.first,buffer,iter);
      serialization::serialize(obj.second,buffer,iter);
    }

    template <typename T1,typename T2>
    inline void deserialize(std::pair<T1,T2>& obj,std::vector<char>::const_iterator& iter)
    {
      serialization::deserialize(obj.first,iter);
      serialization::deserialize(obj.second,iter);
    }

    // std::vector

    template <typename T1,typename T2>
    inline size_t getByteSize(const std::vector<T1,T2>& obj)
    {
      return std::accumulate(obj.begin(),obj.end(),sizeof(size_t),[](const size_t& acc,const T1& cur) { return acc+getByteSize(cur); });
    }

    template <typename T1,typename T2>
    inline void serialize(const std::vector<T1,T2>& obj,std::vector<char>& buffer,std::vector<char>::iterator& iter)
    {
      size_t size = obj.size();
      serialization::serialize(size,buffer,iter);
      for(const T1& cur : obj)
      {
        serialization::serialize(cur,buffer,iter);
      }
    }

    template <typename T1,typename T2>
    inline void deserialize(std::vector<T1,T2>& obj,std::vector<char>::const_iterator& iter)
    {
      size_t size;
      serialization::deserialize(size,iter);

      obj.resize(size);
      for(T1& v : obj)
      {
        serialization::deserialize(v,iter);
      }
    }

    template <typename T2>
    inline void deserialize(std::vector<bool,T2>& obj,std::vector<char>::const_iterator& iter)
    {
      size_t size;
      serialization::deserialize(size,iter);

      obj.resize(size);
      for(int i=0;i<obj.size();i++)
      {
        bool val;
        serialization::deserialize(val,iter);
        obj[i] = val;
      }
    }

    //std::set

    template <typename T>
    inline size_t getByteSize(const std::set<T>& obj)
    {
      return std::accumulate(obj.begin(),obj.end(),getByteSize(obj.size()),[](const size_t& acc,const T& cur) { return acc+getByteSize(cur); });
    }

    template <typename T>
    inline void serialize(const std::set<T>& obj,std::vector<char>& buffer,std::vector<char>::iterator& iter)
    {
      serialization::serialize(obj.size(),buffer,iter);
      for(const T& cur : obj)
      {
        serialization::serialize(cur,buffer,iter);
      }
    }

    template <typename T>
    inline void deserialize(std::set<T>& obj,std::vector<char>::const_iterator& iter)
    {
      size_t size;
      serialization::deserialize(size,iter);

      obj.clear();
      for(size_t i=0; i<size; ++i)
      {
        T val;
        serialization::deserialize(val,iter);
        obj.insert(val);
      }
    }

    // std::map

    template <typename T1,typename T2>
    inline size_t getByteSize(const std::map<T1,T2>& obj)
    {
      return std::accumulate(obj.begin(),obj.end(),sizeof(size_t),[](const size_t& acc,const std::pair<T1,T2>& cur) { return acc+getByteSize(cur); });
    }

    template <typename T1,typename T2>
    inline void serialize(const std::map<T1,T2>& obj,std::vector<char>& buffer,std::vector<char>::iterator& iter)
    {
      serialization::serialize(obj.size(),buffer,iter);
      for(const auto& cur : obj)
      {
        serialization::serialize(cur,buffer,iter);
      }
    }

    template <typename T1,typename T2>
    inline void deserialize(std::map<T1,T2>& obj,std::vector<char>::const_iterator& iter)
    {
      size_t size;
      serialization::deserialize(size,iter);

      obj.clear();
      for(size_t i=0; i<size; ++i)
      {
        std::pair<T1,T2> pair;
        serialization::deserialize(pair,iter);
        obj.insert(pair);
      }
    }

    // Eigen types
    template<typename T,int R,int C,int P,int MR,int MC>
    inline size_t getByteSize(const Eigen::Matrix<T,R,C,P,MR,MC>& obj)
    {
      // space for numbers of rows,cols and data
      return 2*sizeof(typename Eigen::Matrix<T,R,C,P,MR,MC>::Index)+sizeof(T)*obj.rows()*obj.cols();
    }

    template<typename T,int R,int C,int P,int MR,int MC>
    inline void serialize(const Eigen::Matrix<T,R,C,P,MR,MC>& obj,std::vector<char>& buffer,std::vector<char>::iterator& iter)
    {
      serialization::serialize(obj.rows(),buffer,iter);
      serialization::serialize(obj.cols(),buffer,iter);
      size_t size = sizeof(T)*obj.rows()*obj.cols();
      auto ptr = reinterpret_cast<const uint8_t*>(obj.data());
      iter = std::copy(ptr,ptr+size,iter);
    }

    template<typename T,int R,int C,int P,int MR,int MC>
    inline void deserialize(Eigen::Matrix<T,R,C,P,MR,MC>& obj,std::vector<char>::const_iterator& iter)
    {
      typename Eigen::Matrix<T,R,C,P,MR,MC>::Index rows,cols;
      serialization::deserialize(rows,iter);
      serialization::deserialize(cols,iter);
      size_t size = sizeof(T)*rows*cols;
      obj.resize(rows,cols);
      auto ptr = reinterpret_cast<uint8_t*>(obj.data());
      std::copy(iter,iter+size,ptr);
      iter+=size;
    }

    template<typename T,int P,typename I>
    inline size_t getByteSize(const Eigen::SparseMatrix<T,P,I>& obj)
    {
      // space for numbers of rows,cols,nonZeros and tripplets with data (rowIdx,colIdx,value)
      size_t size = sizeof(typename Eigen::SparseMatrix<T,P,I>::Index);
      return 3*size+(sizeof(T)+2*size)*obj.nonZeros();
    }

    template<typename T,int P,typename I>
    inline void serialize(const Eigen::SparseMatrix<T,P,I>& obj,std::vector<char>& buffer,std::vector<char>::iterator& iter)
    {
      serialization::serialize(obj.rows(),buffer,iter);
      serialization::serialize(obj.cols(),buffer,iter);
      serialization::serialize(obj.nonZeros(),buffer,iter);

      for(int k=0;k<obj.outerSize();++k)
      {
        for(typename Eigen::SparseMatrix<T,P,I>::InnerIterator it(obj,k);it;++it)
        {
          serialization::serialize(it.row(),buffer,iter);
          serialization::serialize(it.col(),buffer,iter);
          serialization::serialize(it.value(),buffer,iter);
        }
      }
    }

    template<typename T,int P,typename I>
    inline void deserialize(Eigen::SparseMatrix<T,P,I>& obj,std::vector<char>::const_iterator& iter)
    {
      typename Eigen::SparseMatrix<T,P,I>::Index rows,cols,nonZeros;
      serialization::deserialize(rows,iter);
      serialization::deserialize(cols,iter);
      serialization::deserialize(nonZeros,iter);

      obj.resize(rows,cols);
      obj.setZero();

      std::vector<Eigen::Triplet<T,I> > triplets;
      for(int i=0;i<nonZeros;i++)
      {
        typename Eigen::SparseMatrix<T,P,I>::Index rowId,colId;
        serialization::deserialize(rowId,iter);
        serialization::deserialize(colId,iter);
        T value;
        serialization::deserialize(value,iter);
        triplets.push_back(Eigen::Triplet<T,I>(rowId,colId,value));
      }
      obj.setFromTriplets(triplets.begin(),triplets.end());
    }

    template<typename T,int P>
    inline size_t getByteSize(const Eigen::Quaternion<T,P>& obj)
    {
      return sizeof(T)*4;
    }

    template<typename T,int P>
    inline void serialize(const Eigen::Quaternion<T,P>& obj,std::vector<char>& buffer,std::vector<char>::iterator& iter)
    {
      serialization::serialize(obj.w(),buffer,iter);
      serialization::serialize(obj.x(),buffer,iter);
      serialization::serialize(obj.y(),buffer,iter);
      serialization::serialize(obj.z(),buffer,iter);
    }

    template<typename T,int P>
    inline void deserialize(Eigen::Quaternion<T,P>& obj,std::vector<char>::const_iterator& iter)
    {
      serialization::deserialize(obj.w(),iter);
      serialization::deserialize(obj.x(),iter);
      serialization::deserialize(obj.y(),iter);
      serialization::deserialize(obj.z(),iter);
    }

    // pointers

    template <typename T>
    inline typename std::enable_if<std::is_pointer<T>::value,size_t>::type getByteSize(const T& obj)
    {
      size_t size = sizeof(bool);

      if(obj)
        size += getByteSize(*obj);

      return size;
    }

    template <typename T>
    inline typename std::enable_if<std::is_pointer<T>::value>::type serialize(const T& obj,std::vector<char>& buffer,std::vector<char>::iterator& iter)
    {
      serialization::serialize(obj == nullptr,buffer,iter);

      if(obj)
        serialization::serialize(*obj,buffer,iter);
    }

    template <typename T>
    inline typename std::enable_if<std::is_pointer<T>::value>::type deserialize(T& obj,std::vector<char>::const_iterator& iter)
    {
      bool isNullPtr;
      serialization::deserialize(isNullPtr,iter);

      if(isNullPtr)
      {
        if(obj)
        {
          std::cout << "serialization: possible memory leak in serialization for '" << typeid(obj).name() << "'" << std::endl;
          obj = nullptr;
        }
      }
      else
      {
        if(obj)
        {
          std::cout << "serialization: possible memory corruption in deserialization for '" << typeid(obj).name() << "'" << std::endl;
        }
        else
        {
          obj = new typename std::remove_pointer<T>::type();
        }
        serialization::deserialize(*obj,iter);
      }
    }

    // std::shared_ptr and std::unique_ptr

    template <typename T>
    inline typename std::enable_if<serialization::is_smart_ptr<T>::value,size_t>::type getByteSize(const T& obj)
    {
      return getByteSize(obj.get());
    }

    template <typename T>
    inline typename std::enable_if<serialization::is_smart_ptr<T>::value>::type serialize(const T& obj,std::vector<char>& buffer,std::vector<char>::iterator& iter)
    {
      serialize(obj.get(),buffer,iter);
    }

    template <template<typename> class T0,typename T1>
    inline typename std::enable_if<serialization::is_smart_ptr<T0<T1> >::value>::type deserialize(T0<T1>& obj,std::vector<char>::const_iterator& iter)
    {
      bool isNullPtr;
      serialization::deserialize(isNullPtr,iter);

      if(isNullPtr)
      {
        obj.reset();
      }
      else
      {
        obj = T0<T1>(new T1());
        serialization::deserialize(*obj,iter);
      }
    }

    // std::weak_ptr

    template <typename T>
    inline size_t getByteSize(const std::weak_ptr<T>& obj)
    {
      return sizeof(size_t);
    }

    template <typename T>
    inline void serialize(const std::weak_ptr<T>& obj,std::vector<char>& buffer,std::vector<char>::iterator& iter)
    {

    }

    template <typename T>
    inline void deserialize(std::weak_ptr<T>& obj,std::vector<char>::const_iterator& iter)
    {

    }

    // functions to overload for non-intrusive serialization
    template <typename T>
    inline void serialize(const T& obj,std::vector<char>& buffer)
    {
      std::cerr << typeid(obj).name() << " is not serializable: derive from igl::Serializable or spezialize the template function igl::serialization::serialize(const T& obj,std::vector<char>& buffer)" << std::endl;
    }

    template <typename T>
    inline void deserialize(T& obj,const std::vector<char>& buffer)
    {
      std::cerr << typeid(obj).name() << " is not deserializable: derive from igl::Serializable or spezialize the template function igl::serialization::deserialize(T& obj, const std::vector<char>& buffer)" << std::endl;
    }

    // helper functions

    template <typename T>
    inline void updateMemoryMap(T& obj,size_t size,std::map<std::uintptr_t,IndexedPointerBase*>& memoryMap)
    {
      // check if object is already serialized
      auto startPtr = new IndexedPointer<T>();
      startPtr->Object = &obj;
      auto startBasePtr = static_cast<IndexedPointerBase*>(startPtr);
      startBasePtr->Type = IndexedPointerBase::BEGIN;
      auto startAddress = reinterpret_cast<std::uintptr_t>(&obj);
      auto p = std::pair<std::uintptr_t,IndexedPointerBase*>(startAddress,startBasePtr);

      auto el = memoryMap.insert(p);
      auto iter = ++el.first; // next elememt
      if(el.second && (iter == memoryMap.end() || iter->second->Type != IndexedPointerBase::END))
      {
        // not yet serialized
        auto endPtr = new IndexedPointer<T>();
        auto endBasePtr = static_cast<IndexedPointerBase*>(endPtr);
        endBasePtr->Type = IndexedPointerBase::END;
        auto endAddress = reinterpret_cast<std::uintptr_t>(&obj) + size - 1;
        auto p = std::pair<std::uintptr_t,IndexedPointerBase*>(endAddress,endBasePtr);

        // insert end address
        memoryMap.insert(el.first,p);
      }
      else
      {
        // already serialized

        // remove inserted address
        memoryMap.erase(el.first);
      }
    }
  }
}

#endif<|MERGE_RESOLUTION|>--- conflicted
+++ resolved
@@ -53,10 +53,6 @@
     } \
 }}
 
-<<<<<<< HEAD
-#define SERIALIZE_MEMBER(Object) igl::serializer(s,obj.Object,std::string(#Object),buffer);
-#define SERIALIZE_MEMBER_NAME(Object,Name) igl::serializer(s,obj.Object,std::string(Name),buffer);
-=======
 #define SERIALIZE_TYPE_SOURCE(Type,Params) \
 namespace igl { namespace serialization { \
   void _serialization(bool s,Type& obj,std::vector<char>& buffer) {Params} \
@@ -68,9 +64,9 @@
     } \
 }}
 
-#define SERIALIZE_MEMBER(Object) ::igl::serializer(s,obj.Object,std::string(#Object),buffer);
-#define SERIALIZE_MEMBER_NAME(Object,Name) ::igl::serializer(s,obj.Object,std::string(Name),buffer);
->>>>>>> de44f040
+#define SERIALIZE_MEMBER(Object) igl::serializer(s,obj.Object,std::string(#Object),buffer);
+#define SERIALIZE_MEMBER_NAME(Object,Name) igl::serializer(s,obj.Object,std::string(Name),buffer);
+
 
 namespace igl
 {
@@ -675,11 +671,7 @@
     {
       // data
       std::vector<char> tmp;
-<<<<<<< HEAD
-      igl::serialization::serialize<>(obj,tmp);
-=======
       serialize<>(obj,tmp);
->>>>>>> de44f040
 
       // size
       size_t size = buffer.size();
