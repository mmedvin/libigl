--- conflicted
+++ resolved
@@ -403,11 +403,7 @@
     {
       int i_right;
       RowVectorDIMS c_right = c;
-<<<<<<< HEAD
-      Scalar sqr_d_right = 
-=======
       Scalar sqr_d_right =
->>>>>>> 6c08e94a
         m_right->squared_distance(V,Ele,p,low_sqr_d,sqr_d,i_right,c_right);
       this->set_min(p,sqr_d_right,i_right,c_right,sqr_d,i,c);
       looked_right = true;
