// This file is part of libigl, a simple c++ geometry processing library.
// 
// Copyright (C) 2015 Qingnan Zhou <qnzhou@gmail.com>
// 
// This Source Code Form is subject to the terms of the Mozilla Public License 
// v. 2.0. If a copy of the MPL was not distributed with this file, You can 
// obtain one at http://mozilla.org/MPL/2.0/.
//
#include "propagate_winding_numbers.h"
#include "../../extract_manifold_patches.h"
#include "../../extract_non_manifold_edge_curves.h"
#include "../../facet_components.h"
#include "../../unique_edge_map.h"
#include "../../piecewise_constant_winding_number.h"
#include "../../writeOBJ.h"
#include "../../writePLY.h"
#include "../../get_seconds.h"
#include "order_facets_around_edge.h"
#include "outer_facet.h"
#include "closest_facet.h"
#include "assign_scalar.h"
#include "extract_cells.h"

#include <stdexcept>
#include <limits>
#include <vector>
#include <tuple>
#include <queue>

#define PROPAGATE_WINDING_NUMBER_TIMING

template<
  typename DerivedV,
  typename DerivedF,
  typename DerivedL,
  typename DerivedW>
IGL_INLINE void igl::copyleft::cgal::propagate_winding_numbers(
    const Eigen::PlainObjectBase<DerivedV>& V,
    const Eigen::PlainObjectBase<DerivedF>& F,
    const Eigen::PlainObjectBase<DerivedL>& labels,
    Eigen::PlainObjectBase<DerivedW>& W) {
#ifdef PROPAGATE_WINDING_NUMBER_TIMING
  const auto & tictoc = []()
  {
    static double t_start = igl::get_seconds();
    double diff = igl::get_seconds()-t_start;
    t_start += diff;
    return diff;
  };
  const auto log_time = [&](const std::string& label) {
    std::cout << "propagate_winding_num." << label << ": "
      << tictoc() << std::endl;
  };
  tictoc();
#endif
  const size_t num_faces = F.rows();
  //typedef typename DerivedF::Scalar Index;

  Eigen::MatrixXi E, uE;
  Eigen::VectorXi EMAP;
  std::vector<std::vector<size_t> > uE2E;
  igl::unique_edge_map(F, E, uE, EMAP, uE2E);
<<<<<<< HEAD
  if (!propagate_winding_numbers_helper::is_orientable(F, uE, uE2E)) {
=======
  if (!piecewise_constant_winding_number(F, uE, uE2E)) 
  {
>>>>>>> c9be59b4
    std::cerr << "Input mesh is not orientable!" << std::endl;
  }

  Eigen::VectorXi P;
  const size_t num_patches = igl::extract_manifold_patches(F, EMAP, uE2E, P);
#ifdef PROPAGATE_WINDING_NUMBER_TIMING
  log_time("patch_extraction");
#endif

  DerivedW per_patch_cells;
  const size_t num_cells =
    igl::copyleft::cgal::extract_cells(
        V, F, P, E, uE, uE2E, EMAP, per_patch_cells);
#ifdef PROPAGATE_WINDING_NUMBER_TIMING
  log_time("cell_extraction");
#endif

  typedef std::tuple<size_t, bool, size_t> CellConnection;
  std::vector<std::set<CellConnection> > cell_adjacency(num_cells);
  for (size_t i=0; i<num_patches; i++) {
    const int positive_cell = per_patch_cells(i,0);
    const int negative_cell = per_patch_cells(i,1);
    cell_adjacency[positive_cell].emplace(negative_cell, false, i);
    cell_adjacency[negative_cell].emplace(positive_cell, true, i);
  }
#ifdef PROPAGATE_WINDING_NUMBER_TIMING
  log_time("cell_connectivity");
#endif

  auto save_cell = [&](const std::string& filename, size_t cell_id) {
    std::vector<size_t> faces;
    for (size_t i=0; i<num_patches; i++) {
      if ((per_patch_cells.row(i).array() == cell_id).any()) {
        for (size_t j=0; j<num_faces; j++) {
          if ((size_t)P[j] == i) {
            faces.push_back(j);
          }
        }
      }
    }
    Eigen::MatrixXi cell_faces(faces.size(), 3);
    for (size_t i=0; i<faces.size(); i++) {
      cell_faces.row(i) = F.row(faces[i]);
    }
    Eigen::MatrixXd vertices(V.rows(), 3);
    for (size_t i=0; i<(size_t)V.rows(); i++) {
      assign_scalar(V(i,0), vertices(i,0));
      assign_scalar(V(i,1), vertices(i,1));
      assign_scalar(V(i,2), vertices(i,2));
    }
    writePLY(filename, vertices, cell_faces);
  };

#ifndef NDEBUG
  {
    // Check for odd cycle.
    Eigen::VectorXi cell_labels(num_cells);
    cell_labels.setZero();
    Eigen::VectorXi parents(num_cells);
    parents.setConstant(-1);
    auto trace_parents = [&](size_t idx) {
      std::list<size_t> path;
      path.push_back(idx);
      while ((size_t)parents[path.back()] != path.back()) {
        path.push_back(parents[path.back()]);
      }
      return path;
    };
    for (size_t i=0; i<num_cells; i++) {
      if (cell_labels[i] == 0) {
        cell_labels[i] = 1;
        std::queue<size_t> Q;
        Q.push(i);
        parents[i] = i;
        while (!Q.empty()) {
          size_t curr_idx = Q.front();
          Q.pop();
          int curr_label = cell_labels[curr_idx];
          for (const auto& neighbor : cell_adjacency[curr_idx]) {
            if (cell_labels[std::get<0>(neighbor)] == 0) {
              cell_labels[std::get<0>(neighbor)] = curr_label * -1;
              Q.push(std::get<0>(neighbor));
              parents[std::get<0>(neighbor)] = curr_idx;
            } else {
              if (cell_labels[std::get<0>(neighbor)] !=
                  curr_label * -1) {
                std::cerr << "Odd cell cycle detected!" << std::endl;
                auto path = trace_parents(curr_idx);
                path.reverse();
                auto path2 = trace_parents(std::get<0>(neighbor));
                path.insert(path.end(),
                    path2.begin(), path2.end());
                for (auto cell_id : path) {
                  std::cout << cell_id << " ";
                  std::stringstream filename;
                  filename << "cell_" << cell_id << ".ply";
                  save_cell(filename.str(), cell_id);
                }
                std::cout << std::endl;
              }
              // Do not fail when odd cycle is detected because the resulting
              // integer winding number field, although inconsistent, may still
              // be used if the problem region is local and embedded within a
              // valid volume.
              //assert(cell_labels[std::get<0>(neighbor)] == curr_label * -1);
            }
          }
        }
      }
    }
#ifdef PROPAGATE_WINDING_NUMBER_TIMING
    log_time("odd_cycle_check");
#endif
  }
#endif

  size_t outer_facet;
  bool flipped;
  Eigen::VectorXi I;
  I.setLinSpaced(num_faces, 0, num_faces-1);
  igl::copyleft::cgal::outer_facet(V, F, I, outer_facet, flipped);
#ifdef PROPAGATE_WINDING_NUMBER_TIMING
  log_time("outer_facet");
#endif

  const size_t outer_patch = P[outer_facet];
  const size_t infinity_cell = per_patch_cells(outer_patch, flipped?1:0);

  Eigen::VectorXi patch_labels(num_patches);
  const int INVALID = std::numeric_limits<int>::max();
  patch_labels.setConstant(INVALID);
  for (size_t i=0; i<num_faces; i++) {
    if (patch_labels[P[i]] == INVALID) {
      patch_labels[P[i]] = labels[i];
    } else {
      assert(patch_labels[P[i]] == labels[i]);
    }
  }
  assert((patch_labels.array() != INVALID).all());
  const size_t num_labels = patch_labels.maxCoeff()+1;

  Eigen::MatrixXi per_cell_W(num_cells, num_labels);
  per_cell_W.setConstant(INVALID);
  per_cell_W.row(infinity_cell).setZero();
  std::queue<size_t> Q;
  Q.push(infinity_cell);
  while (!Q.empty()) {
    size_t curr_cell = Q.front();
    Q.pop();
    for (const auto& neighbor : cell_adjacency[curr_cell]) {
      size_t neighbor_cell, patch_idx;
      bool direction;
      std::tie(neighbor_cell, direction, patch_idx) = neighbor;
      if ((per_cell_W.row(neighbor_cell).array() == INVALID).any()) {
        per_cell_W.row(neighbor_cell) = per_cell_W.row(curr_cell);
        for (size_t i=0; i<num_labels; i++) {
          int inc = (patch_labels[patch_idx] == (int)i) ?
            (direction ? -1:1) :0;
          per_cell_W(neighbor_cell, i) =
            per_cell_W(curr_cell, i) + inc;
        }
        Q.push(neighbor_cell);
      } else {
#ifndef NDEBUG
        // Checking for winding number consistency.
        // This check would inevitably fail for meshes that contain open
        // boundary or non-orientable.  However, the inconsistent winding number
        // field would still be useful in some cases such as when problem region
        // is local and embedded within the volume.  This, unfortunately, is the
        // best we can do because the problem of computing integer winding
        // number is ill-defined for open and non-orientable surfaces.
        for (size_t i=0; i<num_labels; i++) {
          if ((int)i == patch_labels[patch_idx]) {
            int inc = direction ? -1:1;
            //assert(per_cell_W(neighbor_cell, i) ==
            //    per_cell_W(curr_cell, i) + inc);
          } else {
            //assert(per_cell_W(neighbor_cell, i) ==
            //    per_cell_W(curr_cell, i));
          }
        }
#endif
      }
    }
  }
#ifdef PROPAGATE_WINDING_NUMBER_TIMING
  log_time("propagate_winding_number");
#endif

  W.resize(num_faces, num_labels*2);
  for (size_t i=0; i<num_faces; i++) {
    const size_t patch = P[i];
    const size_t positive_cell = per_patch_cells(patch, 0);
    const size_t negative_cell = per_patch_cells(patch, 1);
    for (size_t j=0; j<num_labels; j++) {
      W(i,j*2  ) = per_cell_W(positive_cell, j);
      W(i,j*2+1) = per_cell_W(negative_cell, j);
    }
  }
#ifdef PROPAGATE_WINDING_NUMBER_TIMING
  log_time("store_result");
#endif
}


#ifdef IGL_STATIC_LIBRARY
template void igl::copyleft::cgal::propagate_winding_numbers<Eigen::Matrix<CGAL::Lazy_exact_nt<CGAL::Gmpq>, -1, -1, 0, -1, -1>, Eigen::Matrix<int, -1, -1, 0, -1, -1>, Eigen::Matrix<int, -1, 1, 0, -1, 1>, Eigen::Matrix<int, -1, -1, 0, -1, -1> >(Eigen::PlainObjectBase<Eigen::Matrix<CGAL::Lazy_exact_nt<CGAL::Gmpq>, -1, -1, 0, -1, -1> > const&, Eigen::PlainObjectBase<Eigen::Matrix<int, -1, -1, 0, -1, -1> > const&, Eigen::PlainObjectBase<Eigen::Matrix<int, -1, 1, 0, -1, 1> > const&, Eigen::PlainObjectBase<Eigen::Matrix<int, -1, -1, 0, -1, -1> >&);
#endif<|MERGE_RESOLUTION|>--- conflicted
+++ resolved
@@ -60,12 +60,8 @@
   Eigen::VectorXi EMAP;
   std::vector<std::vector<size_t> > uE2E;
   igl::unique_edge_map(F, E, uE, EMAP, uE2E);
-<<<<<<< HEAD
-  if (!propagate_winding_numbers_helper::is_orientable(F, uE, uE2E)) {
-=======
   if (!piecewise_constant_winding_number(F, uE, uE2E)) 
   {
->>>>>>> c9be59b4
     std::cerr << "Input mesh is not orientable!" << std::endl;
   }
 
