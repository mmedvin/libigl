// This file is part of libigl, a simple c++ geometry processing library.
//
// Copyright (C) 2013 Alec Jacobson <alecjacobson@gmail.com>
//               2014 Christian Schüller <schuellchr@gmail.com>
//
// This Source Code Form is subject to the terms of the Mozilla Public License
// v. 2.0. If a copy of the MPL was not distributed with this file, You can
// obtain one at http://mozilla.org/MPL/2.0/.
// igl function interface for Embree2.2
//
// Necessary changes to switch from previous Embree versions:
// * Use igl:Hit instead of embree:Hit (where id0 -> id)
// * For Embree2.2
// * Uncomment #define __USE_RAY_MASK__ in platform.h to enable masking
//
// TODO: Check for NANs in the input

#ifndef IGL_EMBREE_INTERSECTOR_H
#define IGL_EMBREE_INTERSECTOR_H

#include "Hit.h"
#include <Eigen/Geometry>
#include <Eigen/Core>
#include <Eigen/Geometry>

#include <embree2/rtcore.h>
#include <embree2/rtcore_ray.h>
#include <iostream>
#include <vector>

namespace igl
{
  class EmbreeIntersector
  {
  public:
    // Initialize embree engine. This will be called on instance `init()`
    // calls. If already inited then this function does nothing: it is harmless
    // to call more than once.
    static inline void global_init();
  private:
    // Deinitialize the embree engine.
    static inline void global_deinit();
  public:
    typedef Eigen::Matrix<float,Eigen::Dynamic,3> PointMatrixType;
    typedef Eigen::Matrix<int,Eigen::Dynamic,3> FaceMatrixType;
  public:
    inline EmbreeIntersector();
  private:
    // Copying and assignment are not allowed.
    inline EmbreeIntersector(const EmbreeIntersector & that);
    inline EmbreeIntersector & operator=(const EmbreeIntersector &);
  public:
    virtual inline ~EmbreeIntersector();

    // Initialize with a given mesh.
    //
    // Inputs:
    //   V  #V by 3 list of vertex positions
    //   F  #F by 3 list of Oriented triangles
    // Side effects:
    //   The first time this is ever called the embree engine is initialized.
    inline void init(
      const PointMatrixType& V,
      const FaceMatrixType& F);

    // Initialize with a given mesh.
    //
    // Inputs:
    //   V  vector of #V by 3 list of vertex positions for each geometry
    //   F  vector of #F by 3 list of Oriented triangles for each geometry
    //   masks  a 32 bit mask to identify active geometries.
    // Side effects:
    //   The first time this is ever called the embree engine is initialized.
    inline void init(
      const std::vector<const PointMatrixType*>& V,
      const std::vector<const FaceMatrixType*>& F,
      const std::vector<int>& masks);

    // Deinitialize embree datasctructures for current mesh.  Also called on
    // destruction: no need to call if you just want to init() once and
    // destroy.
    inline void deinit();

    // Given a ray find the first hit
    //
    // Inputs:
    //   origin     3d origin point of ray
    //   direction  3d (not necessarily normalized) direction vector of ray
    //   tnear      start of ray segment
    //   tfar       end of ray segment
    //   masks      a 32 bit mask to identify active geometries.
    // Output:
    //   hit        information about hit
    // Returns true if and only if there was a hit
    inline bool intersectRay(
      const Eigen::RowVector3f& origin,
      const Eigen::RowVector3f& direction,
      Hit& hit,
      float tnear = 0,
      float tfar = -1,
      int mask = 0xFFFFFFFF) const;

    // Given a ray find the first hit
    // This is a conservative hit test where multiple rays within a small radius
    // will be tested and only the closesest hit is returned.
    //
    // Inputs:
    //   origin     3d origin point of ray
    //   direction  3d (not necessarily normalized) direction vector of ray
    //   tnear      start of ray segment
    //   tfar       end of ray segment
    //   masks      a 32 bit mask to identify active geometries.
    //   geoId      id of geometry mask (default -1 if no: no masking)
    //   closestHit true for gets closest hit, false for furthest hit
    // Output:
    //   hit        information about hit
    // Returns true if and only if there was a hit
    inline bool intersectBeam(
      const Eigen::RowVector3f& origin,
      const Eigen::RowVector3f& direction,
      Hit& hit,
      float tnear = 0,
      float tfar = -1,
      int mask = 0xFFFFFFFF,
      int geoId = -1,
      bool closestHit = true) const;

    // Given a ray find all hits in order
    //
    // Inputs:
    //   origin     3d origin point of ray
    //   direction  3d (not necessarily normalized) direction vector of ray
    //   tnear      start of ray segment
    //   tfar       end of ray segment
    //   masks      a 32 bit mask to identify active geometries.
    // Output:
    //   hit        information about hit
    //   num_rays   number of rays shot (at least one)
    // Returns true if and only if there was a hit
    inline bool intersectRay(
      const Eigen::RowVector3f& origin,
      const Eigen::RowVector3f& direction,
      std::vector<Hit > &hits,
      int& num_rays,
      float tnear = 0,
      float tfar = std::numeric_limits<float>::infinity(),
      int mask = 0xFFFFFFFF) const;

    // Given a ray find the first hit
    //
    // Inputs:
    //   a    3d first end point of segment
    //   ab   3d vector from a to other endpoint b
    // Output:
    //   hit  information about hit
    // Returns true if and only if there was a hit
    inline bool intersectSegment(
      const Eigen::RowVector3f& a,
      const Eigen::RowVector3f& ab,
      Hit &hit,
      int mask = 0xFFFFFFFF) const;

  private:

    struct Vertex   {float x,y,z,a;};
    struct Triangle {int v0, v1, v2;};

    RTCScene scene;
    unsigned geomID;
    Vertex* vertices;
    Triangle* triangles;
    bool initialized;

    inline void createRay(
      RTCRay& ray,
      const Eigen::RowVector3f& origin,
      const Eigen::RowVector3f& direction,
      float tnear,
      float tfar,
      int mask) const;
  };
}

// Implementation
#include <igl/EPS.h>
// This unfortunately cannot be a static field of EmbreeIntersector because it
// would depend on the template and then we might end up with initializing
// embree twice. If only there was a way to ask embree if it's already
// initialized...
namespace igl
{
  // Keeps track of whether the **Global** Embree intersector has been
  // initialized. This should never been done at the global scope.
  static bool EmbreeIntersector_inited = false;
}

inline void igl::EmbreeIntersector::global_init()
{
  if(!EmbreeIntersector_inited)
  {
    rtcInit();
    if(rtcGetError() != RTC_NO_ERROR)
      std::cerr << "Embree: An error occured while initialiting embree core!" << std::endl;
#ifdef IGL_VERBOSE
    else
      std::cerr << "Embree: core initialized." << std::endl;
#endif
    EmbreeIntersector_inited = true;
  }
}

inline void igl::EmbreeIntersector::global_deinit()
{
  EmbreeIntersector_inited = false;
  rtcExit();
}

inline igl::EmbreeIntersector::EmbreeIntersector()
  :
  //scene(NULL),
  geomID(0),
  triangles(NULL),
  vertices(NULL),
  initialized(false)
{
}

inline igl::EmbreeIntersector::EmbreeIntersector(
  const EmbreeIntersector &)
  :// To make -Weffc++ happy
  //scene(NULL),
  geomID(0),
  triangles(NULL),
  vertices(NULL),
  initialized(false)
{
  assert(false && "Embree: Copying EmbreeIntersector is not allowed");
}

inline igl::EmbreeIntersector & igl::EmbreeIntersector::operator=(
  const EmbreeIntersector &)
{
  assert(false && "Embree: Assigning an EmbreeIntersector is not allowed");
  return *this;
}


inline void igl::EmbreeIntersector::init(
  const PointMatrixType& V,
  const FaceMatrixType& F)
{
  std::vector<const PointMatrixType*> Vtemp;
  std::vector<const FaceMatrixType*> Ftemp;
  std::vector<int> masks;
  Vtemp.push_back(&V);
  Ftemp.push_back(&F);
  masks.push_back(0xFFFFFFFF);
  init(Vtemp,Ftemp,masks);
}

inline void igl::EmbreeIntersector::init(
  const std::vector<const PointMatrixType*>& V,
  const std::vector<const FaceMatrixType*>& F,
  const std::vector<int>& masks)
{

  if(initialized)
    deinit();

  using namespace std;
  global_init();

  if(V.size() == 0 || F.size() == 0)
  {
    std::cerr << "Embree: No geometry specified!";
    return;
  }

  // create a scene
  scene = rtcNewScene(RTC_SCENE_ROBUST | RTC_SCENE_HIGH_QUALITY,RTC_INTERSECT1);

  for(int g=0;g<(int)V.size();g++)
  {
    // create triangle mesh geometry in that scene
    geomID = rtcNewTriangleMesh(scene,RTC_GEOMETRY_STATIC,F[g]->rows(),V[g]->rows(),1);

    // fill vertex buffer
    vertices = (Vertex*)rtcMapBuffer(scene,geomID,RTC_VERTEX_BUFFER);
    for(int i=0;i<(int)V[g]->rows();i++)
    {
      vertices[i].x = (float)V[g]->coeff(i,0);
      vertices[i].y = (float)V[g]->coeff(i,1);
      vertices[i].z = (float)V[g]->coeff(i,2);
    }
    rtcUnmapBuffer(scene,geomID,RTC_VERTEX_BUFFER);

    // fill triangle buffer
    triangles = (Triangle*) rtcMapBuffer(scene,geomID,RTC_INDEX_BUFFER);
    for(int i=0;i<(int)F[g]->rows();i++)
    {
      triangles[i].v0 = (int)F[g]->coeff(i,0);
      triangles[i].v1 = (int)F[g]->coeff(i,1);
      triangles[i].v2 = (int)F[g]->coeff(i,2);
    }
    rtcUnmapBuffer(scene,geomID,RTC_INDEX_BUFFER);

    rtcSetMask(scene,geomID,masks[g]);
  }

  rtcCommit(scene);

  if(rtcGetError() != RTC_NO_ERROR)
      std::cerr << "Embree: An error occured while initializing the provided geometry!" << endl;
#ifdef IGL_VERBOSE
  else
    std::cerr << "Embree: geometry added." << endl;
#endif

  initialized = true;
}

igl::EmbreeIntersector
::~EmbreeIntersector()
{
  if(initialized)
    deinit();
}

void igl::EmbreeIntersector::deinit()
{
  if(scene)
  {
    rtcDeleteScene(scene);

    if(rtcGetError() != RTC_NO_ERROR)
    {
        std::cerr << "Embree: An error occured while resetting!" << std::endl;
    }
#ifdef IGL_VERBOSE
    else
    {
      std::cerr << "Embree: geometry removed." << std::endl;
    }
#endif
  }
}

inline bool igl::EmbreeIntersector::intersectRay(
  const Eigen::RowVector3f& origin,
  const Eigen::RowVector3f& direction,
  Hit& hit,
  float tnear,
  float tfar,
  int mask) const
{
  RTCRay ray;
<<<<<<< HEAD
  createRay(ray, origin,direction,tnear,std::numeric_limits<float>::infinity(),mask);

=======
  createRay(ray, origin,direction,tnear,tfar,mask);
  
>>>>>>> 86bd11cf
  // shot ray
  rtcIntersect(scene,ray);
#ifdef IGL_VERBOSE
  if(rtcGetError() != RTC_NO_ERROR)
      std::cerr << "Embree: An error occured while resetting!" << std::endl;
#endif
<<<<<<< HEAD

  if(ray.geomID != RTC_INVALID_GEOMETRY_ID)
=======
  
  if((unsigned)ray.geomID != RTC_INVALID_GEOMETRY_ID)
>>>>>>> 86bd11cf
  {
    hit.id = ray.primID;
    hit.gid = ray.geomID;
    hit.u = ray.u;
    hit.v = ray.v;
    hit.t = ray.tfar;
    return true;
  }

  return false;
}

inline bool igl::EmbreeIntersector::intersectBeam(
      const Eigen::RowVector3f& origin,
      const Eigen::RowVector3f& direction,
      Hit& hit,
      float tnear,
      float tfar,
      int mask,
      int geoId,
      bool closestHit) const
{
  bool hasHit = false;
  Hit bestHit;

  if(closestHit)
    bestHit.t = std::numeric_limits<float>::max();
  else
    bestHit.t = 0;

<<<<<<< HEAD
  hasHit = (intersectRay(origin,direction,hit,tnear,tfar,mask) && (hit.gid == geoId || geoId == -1));
  if(hasHit)
=======
  if((hasHit = (intersectRay(origin,direction,hit,tnear,tfar,mask)) && (hit.gid == geoId || geoId == -1)))
>>>>>>> 86bd11cf
    bestHit = hit;

  // sample points around actual ray (conservative hitcheck)
  float eps= 1e-5;
  int density = 4;

  Eigen::RowVector3f up; up.setRandom(1,3);
  while (fabs(direction.cross(up).norm()) < 1e-5)
    up.setRandom(1,3);
  Eigen::RowVector3f offset = direction.cross(up).normalized();

  Eigen::Matrix3f rot = Eigen::AngleAxis<float>(2*3.14159265358979/density,direction).toRotationMatrix();

  for(int r=0;r<density;r++)
  {
    if(intersectRay(origin+offset*eps,direction,hit,tnear,tfar,mask) && ((closestHit && (hit.t < bestHit.t)) || (!closestHit && (hit.t > bestHit.t))) && (hit.gid == geoId || geoId == -1))
    {
      bestHit = hit;
      hasHit = true;
    }
    offset = rot*offset.transpose();
  }

  hit = bestHit;
  return hasHit;
}

inline bool
igl::EmbreeIntersector
::intersectRay(
  const Eigen::RowVector3f& origin,
  const Eigen::RowVector3f& direction,
  std::vector<Hit > &hits,
  int& num_rays,
  float tnear,
  float tfar,
  int mask) const
{
  using namespace std;
  num_rays = 0;
  hits.clear();
  int last_id0 = -1;
  double self_hits = 0;
  // This epsilon is directly correleated to the number of missed hits, smaller
  // means more accurate and slower
  //const double eps = DOUBLE_EPS;
  const double eps = FLOAT_EPS;
  double min_t = tnear;
  bool large_hits_warned = false;
  RTCRay ray;
  createRay(ray,origin,direction,tnear,std::numeric_limits<float>::infinity(),mask);

  while(true)
  {
    ray.tnear = min_t;
    ray.tfar = tfar;
    ray.geomID = RTC_INVALID_GEOMETRY_ID;
    ray.primID = RTC_INVALID_GEOMETRY_ID;
    ray.instID = RTC_INVALID_GEOMETRY_ID;
    num_rays++;
    rtcIntersect(scene,ray);
    if((unsigned)ray.geomID != RTC_INVALID_GEOMETRY_ID)
    {
      // Hit self again, progressively advance
      if(ray.primID == last_id0 || ray.tfar <= min_t)
      {
        // push min_t a bit more
        //double t_push = pow(2.0,self_hits-4)*(hit.t<eps?eps:hit.t);
        double t_push = pow(2.0,self_hits)*eps;
        #ifdef IGL_VERBOSE
        std::cerr<<"  t_push: "<<t_push<<endl;
        #endif
        //o = o+t_push*d;
        min_t += t_push;
        self_hits++;
      }
      else
      {
        Hit hit;
        hit.id = ray.primID;
        hit.gid = ray.geomID;
        hit.u = ray.u;
        hit.v = ray.v;
        hit.t = ray.tfar;
        hits.push_back(hit);
#ifdef IGL_VERBOSE
        std::cerr<<"  t: "<<hit.t<<endl;
#endif
        // Instead of moving origin, just change min_t. That way calculations
        // all use exactly same origin values
        min_t = ray.tfar;

        // reset t_scale
        self_hits = 0;
      }
      last_id0 = ray.primID;
    }
    else
      break; // no more hits

    if(hits.size()>1000 && !large_hits_warned)
    {
      std::cout<<"Warning: Large number of hits..."<<endl;
      std::cout<<"[ ";
      for(vector<Hit>::iterator hit = hits.begin(); hit != hits.end();hit++)
      {
        std::cout<<(hit->id+1)<<" ";
      }

      std::cout.precision(std::numeric_limits< double >::digits10);
      std::cout<<"[ ";

      for(vector<Hit>::iterator hit = hits.begin(); hit != hits.end(); hit++)
      {
        std::cout<<(hit->t)<<endl;;
      }

      std::cout<<"]"<<endl;
      large_hits_warned = true;

      return hits.empty();
    }
  }

  return hits.empty();
}

inline bool
igl::EmbreeIntersector
::intersectSegment(const Eigen::RowVector3f& a, const Eigen::RowVector3f& ab, Hit &hit, int mask) const
{
  RTCRay ray;
  createRay(ray,a,ab,0,1.0,mask);

  rtcIntersect(scene,ray);

  if((unsigned)ray.geomID != RTC_INVALID_GEOMETRY_ID)
  {
    hit.id = ray.primID;
    hit.gid = ray.geomID;
    hit.u = ray.u;
    hit.v = ray.v;
    hit.t = ray.tfar;
    return true;
  }

  return false;
}

inline void
igl::EmbreeIntersector
::createRay(RTCRay& ray, const Eigen::RowVector3f& origin, const Eigen::RowVector3f& direction, float tnear, float tfar, int mask) const
{
  ray.org[0] = origin[0];
  ray.org[1] = origin[1];
  ray.org[2] = origin[2];
  ray.dir[0] = direction[0];
  ray.dir[1] = direction[1];
  ray.dir[2] = direction[2];
  ray.tnear = tnear;
  ray.tfar = tfar;
  ray.geomID = RTC_INVALID_GEOMETRY_ID;
  ray.primID = RTC_INVALID_GEOMETRY_ID;
  ray.instID = RTC_INVALID_GEOMETRY_ID;
  ray.mask = mask;
  ray.time = 0.0f;
}

#endif //EMBREE_INTERSECTOR_H<|MERGE_RESOLUTION|>--- conflicted
+++ resolved
@@ -1,10 +1,10 @@
 // This file is part of libigl, a simple c++ geometry processing library.
-//
+// 
 // Copyright (C) 2013 Alec Jacobson <alecjacobson@gmail.com>
 //               2014 Christian Schüller <schuellchr@gmail.com>
-//
-// This Source Code Form is subject to the terms of the Mozilla Public License
-// v. 2.0. If a copy of the MPL was not distributed with this file, You can
+// 
+// This Source Code Form is subject to the terms of the Mozilla Public License 
+// v. 2.0. If a copy of the MPL was not distributed with this file, You can 
 // obtain one at http://mozilla.org/MPL/2.0/.
 // igl function interface for Embree2.2
 //
@@ -12,8 +12,6 @@
 // * Use igl:Hit instead of embree:Hit (where id0 -> id)
 // * For Embree2.2
 // * Uncomment #define __USE_RAY_MASK__ in platform.h to enable masking
-//
-// TODO: Check for NANs in the input
 
 #ifndef IGL_EMBREE_INTERSECTOR_H
 #define IGL_EMBREE_INTERSECTOR_H
@@ -43,7 +41,7 @@
   public:
     typedef Eigen::Matrix<float,Eigen::Dynamic,3> PointMatrixType;
     typedef Eigen::Matrix<int,Eigen::Dynamic,3> FaceMatrixType;
-  public:
+  public: 
     inline EmbreeIntersector();
   private:
     // Copying and assignment are not allowed.
@@ -51,7 +49,7 @@
     inline EmbreeIntersector & operator=(const EmbreeIntersector &);
   public:
     virtual inline ~EmbreeIntersector();
-
+    
     // Initialize with a given mesh.
     //
     // Inputs:
@@ -80,9 +78,9 @@
     // destruction: no need to call if you just want to init() once and
     // destroy.
     inline void deinit();
-
+  
     // Given a ray find the first hit
-    //
+    // 
     // Inputs:
     //   origin     3d origin point of ray
     //   direction  3d (not necessarily normalized) direction vector of ray
@@ -93,7 +91,7 @@
     //   hit        information about hit
     // Returns true if and only if there was a hit
     inline bool intersectRay(
-      const Eigen::RowVector3f& origin,
+      const Eigen::RowVector3f& origin, 
       const Eigen::RowVector3f& direction,
       Hit& hit,
       float tnear = 0,
@@ -103,7 +101,7 @@
     // Given a ray find the first hit
     // This is a conservative hit test where multiple rays within a small radius
     // will be tested and only the closesest hit is returned.
-    //
+    // 
     // Inputs:
     //   origin     3d origin point of ray
     //   direction  3d (not necessarily normalized) direction vector of ray
@@ -126,7 +124,7 @@
       bool closestHit = true) const;
 
     // Given a ray find all hits in order
-    //
+    // 
     // Inputs:
     //   origin     3d origin point of ray
     //   direction  3d (not necessarily normalized) direction vector of ray
@@ -147,7 +145,7 @@
       int mask = 0xFFFFFFFF) const;
 
     // Given a ray find the first hit
-    //
+    // 
     // Inputs:
     //   a    3d first end point of segment
     //   ab   3d vector from a to other endpoint b
@@ -159,7 +157,7 @@
       const Eigen::RowVector3f& ab,
       Hit &hit,
       int mask = 0xFFFFFFFF) const;
-
+    
   private:
 
     struct Vertex   {float x,y,z,a;};
@@ -263,10 +261,10 @@
   const std::vector<const FaceMatrixType*>& F,
   const std::vector<int>& masks)
 {
-
+  
   if(initialized)
     deinit();
-
+  
   using namespace std;
   global_init();
 
@@ -275,7 +273,7 @@
     std::cerr << "Embree: No geometry specified!";
     return;
   }
-
+  
   // create a scene
   scene = rtcNewScene(RTC_SCENE_ROBUST | RTC_SCENE_HIGH_QUALITY,RTC_INTERSECT1);
 
@@ -308,7 +306,7 @@
   }
 
   rtcCommit(scene);
-
+  
   if(rtcGetError() != RTC_NO_ERROR)
       std::cerr << "Embree: An error occured while initializing the provided geometry!" << endl;
 #ifdef IGL_VERBOSE
@@ -354,26 +352,16 @@
   int mask) const
 {
   RTCRay ray;
-<<<<<<< HEAD
-  createRay(ray, origin,direction,tnear,std::numeric_limits<float>::infinity(),mask);
-
-=======
   createRay(ray, origin,direction,tnear,tfar,mask);
   
->>>>>>> 86bd11cf
   // shot ray
   rtcIntersect(scene,ray);
 #ifdef IGL_VERBOSE
   if(rtcGetError() != RTC_NO_ERROR)
       std::cerr << "Embree: An error occured while resetting!" << std::endl;
 #endif
-<<<<<<< HEAD
-
-  if(ray.geomID != RTC_INVALID_GEOMETRY_ID)
-=======
   
   if((unsigned)ray.geomID != RTC_INVALID_GEOMETRY_ID)
->>>>>>> 86bd11cf
   {
     hit.id = ray.primID;
     hit.gid = ray.geomID;
@@ -387,7 +375,7 @@
 }
 
 inline bool igl::EmbreeIntersector::intersectBeam(
-      const Eigen::RowVector3f& origin,
+      const Eigen::RowVector3f& origin, 
       const Eigen::RowVector3f& direction,
       Hit& hit,
       float tnear,
@@ -404,25 +392,18 @@
   else
     bestHit.t = 0;
 
-<<<<<<< HEAD
-  hasHit = (intersectRay(origin,direction,hit,tnear,tfar,mask) && (hit.gid == geoId || geoId == -1));
-  if(hasHit)
-=======
   if((hasHit = (intersectRay(origin,direction,hit,tnear,tfar,mask)) && (hit.gid == geoId || geoId == -1)))
->>>>>>> 86bd11cf
     bestHit = hit;
-
+  
   // sample points around actual ray (conservative hitcheck)
   float eps= 1e-5;
   int density = 4;
-
-  Eigen::RowVector3f up; up.setRandom(1,3);
-  while (fabs(direction.cross(up).norm()) < 1e-5)
-    up.setRandom(1,3);
+        
+  Eigen::RowVector3f up(0,1,0);
   Eigen::RowVector3f offset = direction.cross(up).normalized();
 
   Eigen::Matrix3f rot = Eigen::AngleAxis<float>(2*3.14159265358979/density,direction).toRotationMatrix();
-
+        
   for(int r=0;r<density;r++)
   {
     if(intersectRay(origin+offset*eps,direction,hit,tnear,tfar,mask) && ((closestHit && (hit.t < bestHit.t)) || (!closestHit && (hit.t > bestHit.t))) && (hit.gid == geoId || geoId == -1))
@@ -437,10 +418,10 @@
   return hasHit;
 }
 
-inline bool
+inline bool 
 igl::EmbreeIntersector
 ::intersectRay(
-  const Eigen::RowVector3f& origin,
+  const Eigen::RowVector3f& origin, 
   const Eigen::RowVector3f& direction,
   std::vector<Hit > &hits,
   int& num_rays,
@@ -509,7 +490,7 @@
     }
     else
       break; // no more hits
-
+    
     if(hits.size()>1000 && !large_hits_warned)
     {
       std::cout<<"Warning: Large number of hits..."<<endl;
@@ -518,10 +499,10 @@
       {
         std::cout<<(hit->id+1)<<" ";
       }
-
+      
       std::cout.precision(std::numeric_limits< double >::digits10);
       std::cout<<"[ ";
-
+      
       for(vector<Hit>::iterator hit = hits.begin(); hit != hits.end(); hit++)
       {
         std::cout<<(hit->t)<<endl;;
@@ -537,13 +518,13 @@
   return hits.empty();
 }
 
-inline bool
+inline bool 
 igl::EmbreeIntersector
 ::intersectSegment(const Eigen::RowVector3f& a, const Eigen::RowVector3f& ab, Hit &hit, int mask) const
 {
   RTCRay ray;
   createRay(ray,a,ab,0,1.0,mask);
-
+  
   rtcIntersect(scene,ray);
 
   if((unsigned)ray.geomID != RTC_INVALID_GEOMETRY_ID)
